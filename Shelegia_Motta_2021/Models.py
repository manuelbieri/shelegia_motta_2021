--- conflicted
+++ resolved
@@ -808,7 +808,7 @@
         super(UnobservableModel, self).__init__(u=u, B=B, small_delta=small_delta, delta=delta, K=K, beta=beta)
 
     def plot_incumbent_best_answers(self, axis: matplotlib.axes.Axes = None, **kwargs) -> matplotlib.axes.Axes:
-        return self.plot_equilibrium(axis=axis, kwargs=kwargs)
+        return self.plot_equilibrium(axis=axis, **kwargs)
 
     def _create_choice_answer_label(self, entrant: Literal["complement", "substitute", "indifferent"],
                                     incumbent: Literal["copy", "refrain"],
@@ -885,14 +885,6 @@
 
 
 if __name__ == '__main__':
-<<<<<<< HEAD
-    bargaining_power_model = Shelegia_Motta_2021.BargainingPowerModel(beta=0.6)
-    bargaining_power_model.plot_equilibrium()
-=======
-    base_model = Shelegia_Motta_2021.BaseModel()
-    bargaining_power_model = Shelegia_Motta_2021.BargainingPowerModel(beta=0.7)
-    fig, (axis_base, axis_bargaining) = plt.subplots(ncols=2, figsize=(16, 9))
-    base_model.plot_equilibrium(axis=axis_base, options_legend=True)
-    bargaining_power_model.plot_equilibrium(axis=axis_bargaining)
->>>>>>> 232e1ccb
+    bargaining_power_model = Shelegia_Motta_2021.UnobservableModel(beta=0.6)
+    bargaining_power_model.plot_incumbent_best_answers(options_legend=True)
     plt.show()