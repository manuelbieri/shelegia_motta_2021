<!doctype html>
<html lang="en">
<head>
    <meta charset="utf-8">
    <meta name="viewport" content="width=device-width, initial-scale=1">
    <meta name="generator" content="pdoc 8.0.1" />
    <title>Shelegia_Motta_2021 API documentation</title>
    <link rel="icon" type="image/svg+xml" href="data:image/svg+xml,%3Csvg%20xmlns%3D%22http%3A//www.w3.org/2000/svg%22%20width%3D%2264%22%20height%3D%2264%22%20viewBox%3D%2244.5%202.5%2015%2015%22%3E%3Cpath%20d%3D%22M49.351%2021.041c-.233-.721-.546-2.408-.772-4.076-.042-.09-.067-.187-.046-.288-.166-1.347-.277-2.625-.241-3.351-1.378-1.008-2.271-2.586-2.271-4.362%200-.976.272-1.935.788-2.774.057-.094.122-.18.184-.268-.033-.167-.052-.339-.052-.516%200-1.477%201.202-2.679%202.679-2.679.791%200%201.496.352%201.987.9a6.3%206.3%200%200%201%201.001.029c.492-.564%201.207-.929%202.012-.929%201.477%200%202.679%201.202%202.679%202.679a2.65%202.65%200%200%201-.269%201.148c.383.747.595%201.572.595%202.41%200%202.311-1.507%204.29-3.635%205.107.037.699.147%202.27.423%203.294l.137.461c.156%202.136-4.612%205.166-5.199%203.215zm.127-4.919a4.78%204.78%200%200%200%20.775-.584c-.172-.115-.505-.254-.88-.378zm.331%202.302l.828-.502c-.202-.143-.576-.328-.984-.49zm.45%202.157l.701-.403c-.214-.115-.536-.249-.891-.376l.19.779zM49.13%204.141c0%20.152.123.276.276.276s.275-.124.275-.276-.123-.276-.276-.276-.275.124-.275.276zm.735-.389a1.15%201.15%200%200%201%20.314.783%201.16%201.16%200%200%201-1.162%201.162c-.457%200-.842-.27-1.032-.653-.026.117-.042.238-.042.362a1.68%201.68%200%200%200%201.679%201.679%201.68%201.68%200%200%200%201.679-1.679c0-.843-.626-1.535-1.436-1.654zm3.076%201.654a1.68%201.68%200%200%200%201.679%201.679%201.68%201.68%200%200%200%201.679-1.679c0-.037-.009-.072-.011-.109-.21.3-.541.508-.935.508a1.16%201.16%200%200%201-1.162-1.162%201.14%201.14%200%200%201%20.474-.912c-.015%200-.03-.005-.045-.005-.926.001-1.679.754-1.679%201.68zm1.861-1.265c0%20.152.123.276.276.276s.275-.124.275-.276-.123-.276-.276-.276-.275.124-.275.276zm1.823%204.823c0-.52-.103-1.035-.288-1.52-.466.394-1.06.64-1.717.64-1.144%200-2.116-.725-2.499-1.738-.383%201.012-1.355%201.738-2.499%201.738-.867%200-1.631-.421-2.121-1.062-.307.605-.478%201.267-.478%201.942%200%202.486%202.153%204.51%204.801%204.51s4.801-2.023%204.801-4.51zm-3.032%209.156l-.146-.492c-.276-1.02-.395-2.457-.444-3.268a6.11%206.11%200%200%201-1.18.115%206.01%206.01%200%200%201-2.536-.562l.006.175c.802.215%201.848.612%202.021%201.25.079.295-.021.601-.274.837l-.598.501c.667.304%201.243.698%201.311%201.179.02.144.022.507-.393.787l-.564.365c1.285.521%201.361.96%201.381%201.126.018.142.011.496-.427.746l-.854.489c.064-1.19%201.985-2.585%202.697-3.248zM49.34%209.925c0-.667%201-.667%201%200%200%20.653.818%201.205%201.787%201.205s1.787-.552%201.787-1.205c0-.667%201-.667%201%200%200%201.216-1.25%202.205-2.787%202.205s-2.787-.989-2.787-2.205zm-.887-7.633c-.093.077-.205.114-.317.114a.5.5%200%200%201-.318-.886L49.183.397a.5.5%200%200%201%20.703.068.5.5%200%200%201-.069.703zm7.661-.065c-.086%200-.173-.022-.253-.068l-1.523-.893c-.575-.337-.069-1.2.506-.863l1.523.892a.5.5%200%200%201%20.179.685c-.094.158-.261.247-.432.247z%22%20fill%3D%22%233bb300%22/%3E%3C/svg%3E"/>

<script>
    window.MathJax = {
        tex: {
            inlineMath: [['$', '$'], ['\\(', '\\)']]
        }
    };
</script>
<script src="https://polyfill.io/v3/polyfill.min.js?features=es6"></script>
<script id="MathJax-script" async src="https://cdn.jsdelivr.net/npm/mathjax@3/es5/tex-mml-chtml.js"></script>
<script>
    /* Re-invoke MathJax when DOM content changes, for example during search. */
    document.addEventListener("DOMContentLoaded", () => {
        new MutationObserver(() => MathJax.typeset()).observe(
            document.querySelector("main.pdoc").parentNode,
            {childList: true}
        );
    })
</script>
<style>/*! * Bootstrap Reboot v5.0.0 (https://getbootstrap.com/) * Copyright 2011-2021 The Bootstrap Authors * Copyright 2011-2021 Twitter, Inc. * Licensed under MIT (https://github.com/twbs/bootstrap/blob/main/LICENSE) * Forked from Normalize.css, licensed MIT (https://github.com/necolas/normalize.css/blob/master/LICENSE.md) */*,::after,::before{box-sizing:border-box}@media (prefers-reduced-motion:no-preference){:root{scroll-behavior:smooth}}body{margin:0;font-family:system-ui,-apple-system,"Segoe UI",Roboto,"Helvetica Neue",Arial,"Noto Sans","Liberation Sans",sans-serif,"Apple Color Emoji","Segoe UI Emoji","Segoe UI Symbol","Noto Color Emoji";font-size:1rem;font-weight:400;line-height:1.5;color:#212529;background-color:#fff;-webkit-text-size-adjust:100%;-webkit-tap-highlight-color:transparent}hr{margin:1rem 0;color:inherit;background-color:currentColor;border:0;opacity:.25}hr:not([size]){height:1px}h1,h2,h3,h4,h5,h6{margin-top:0;margin-bottom:.5rem;font-weight:500;line-height:1.2}h1{font-size:calc(1.375rem + 1.5vw)}@media (min-width:1200px){h1{font-size:2.5rem}}h2{font-size:calc(1.325rem + .9vw)}@media (min-width:1200px){h2{font-size:2rem}}h3{font-size:calc(1.3rem + .6vw)}@media (min-width:1200px){h3{font-size:1.75rem}}h4{font-size:calc(1.275rem + .3vw)}@media (min-width:1200px){h4{font-size:1.5rem}}h5{font-size:1.25rem}h6{font-size:1rem}p{margin-top:0;margin-bottom:1rem}abbr[data-bs-original-title],abbr[title]{-webkit-text-decoration:underline dotted;text-decoration:underline dotted;cursor:help;-webkit-text-decoration-skip-ink:none;text-decoration-skip-ink:none}address{margin-bottom:1rem;font-style:normal;line-height:inherit}ol,ul{padding-left:2rem}dl,ol,ul{margin-top:0;margin-bottom:1rem}ol ol,ol ul,ul ol,ul ul{margin-bottom:0}dt{font-weight:700}dd{margin-bottom:.5rem;margin-left:0}blockquote{margin:0 0 1rem}b,strong{font-weight:bolder}small{font-size:.875em}mark{padding:.2em;background-color:#fcf8e3}sub,sup{position:relative;font-size:.75em;line-height:0;vertical-align:baseline}sub{bottom:-.25em}sup{top:-.5em}a{color:#0d6efd;text-decoration:underline}a:hover{color:#0a58ca}a:not([href]):not([class]),a:not([href]):not([class]):hover{color:inherit;text-decoration:none}code,kbd,pre,samp{font-family:SFMono-Regular,Menlo,Monaco,Consolas,"Liberation Mono","Courier New",monospace;font-size:1em;direction:ltr;unicode-bidi:bidi-override}pre{display:block;margin-top:0;margin-bottom:1rem;overflow:auto;font-size:.875em}pre code{font-size:inherit;color:inherit;word-break:normal}code{font-size:.875em;color:#d63384;word-wrap:break-word}a>code{color:inherit}kbd{padding:.2rem .4rem;font-size:.875em;color:#fff;background-color:#212529;border-radius:.2rem}kbd kbd{padding:0;font-size:1em;font-weight:700}figure{margin:0 0 1rem}img,svg{vertical-align:middle}table{caption-side:bottom;border-collapse:collapse}caption{padding-top:.5rem;padding-bottom:.5rem;color:#6c757d;text-align:left}th{text-align:inherit;text-align:-webkit-match-parent}tbody,td,tfoot,th,thead,tr{border-color:inherit;border-style:solid;border-width:0}label{display:inline-block}button{border-radius:0}button:focus:not(:focus-visible){outline:0}button,input,optgroup,select,textarea{margin:0;font-family:inherit;font-size:inherit;line-height:inherit}button,select{text-transform:none}[role=button]{cursor:pointer}select{word-wrap:normal}select:disabled{opacity:1}[list]::-webkit-calendar-picker-indicator{display:none}[type=button],[type=reset],[type=submit],button{-webkit-appearance:button}[type=button]:not(:disabled),[type=reset]:not(:disabled),[type=submit]:not(:disabled),button:not(:disabled){cursor:pointer}::-moz-focus-inner{padding:0;border-style:none}textarea{resize:vertical}fieldset{min-width:0;padding:0;margin:0;border:0}legend{float:left;width:100%;padding:0;margin-bottom:.5rem;font-size:calc(1.275rem + .3vw);line-height:inherit}@media (min-width:1200px){legend{font-size:1.5rem}}legend+*{clear:left}::-webkit-datetime-edit-day-field,::-webkit-datetime-edit-fields-wrapper,::-webkit-datetime-edit-hour-field,::-webkit-datetime-edit-minute,::-webkit-datetime-edit-month-field,::-webkit-datetime-edit-text,::-webkit-datetime-edit-year-field{padding:0}::-webkit-inner-spin-button{height:auto}[type=search]{outline-offset:-2px;-webkit-appearance:textfield}::-webkit-search-decoration{-webkit-appearance:none}::-webkit-color-swatch-wrapper{padding:0}::file-selector-button{font:inherit}::-webkit-file-upload-button{font:inherit;-webkit-appearance:button}output{display:inline-block}iframe{border:0}summary{display:list-item;cursor:pointer}progress{vertical-align:baseline}[hidden]{display:none!important}</style>
<style>/*! pygments syntax highlighting */pre{line-height:125%;}td.linenos pre{color:#000000; background-color:#f0f0f0; padding-left:5px; padding-right:5px;}span.linenos{color:#000000; background-color:#f0f0f0; padding-left:5px; padding-right:5px;}td.linenos pre.special{color:#000000; background-color:#ffffc0; padding-left:5px; padding-right:5px;}span.linenos.special{color:#000000; background-color:#ffffc0; padding-left:5px; padding-right:5px;}.pdoc .hll{background-color:#ffffcc}.pdoc{background:#f8f8f8;}.pdoc .c{color:#408080; font-style:italic}.pdoc .err{border:1px solid #FF0000}.pdoc .k{color:#008000; font-weight:bold}.pdoc .o{color:#666666}.pdoc .ch{color:#408080; font-style:italic}.pdoc .cm{color:#408080; font-style:italic}.pdoc .cp{color:#BC7A00}.pdoc .cpf{color:#408080; font-style:italic}.pdoc .c1{color:#408080; font-style:italic}.pdoc .cs{color:#408080; font-style:italic}.pdoc .gd{color:#A00000}.pdoc .ge{font-style:italic}.pdoc .gr{color:#FF0000}.pdoc .gh{color:#000080; font-weight:bold}.pdoc .gi{color:#00A000}.pdoc .go{color:#888888}.pdoc .gp{color:#000080; font-weight:bold}.pdoc .gs{font-weight:bold}.pdoc .gu{color:#800080; font-weight:bold}.pdoc .gt{color:#0044DD}.pdoc .kc{color:#008000; font-weight:bold}.pdoc .kd{color:#008000; font-weight:bold}.pdoc .kn{color:#008000; font-weight:bold}.pdoc .kp{color:#008000}.pdoc .kr{color:#008000; font-weight:bold}.pdoc .kt{color:#B00040}.pdoc .m{color:#666666}.pdoc .s{color:#BA2121}.pdoc .na{color:#7D9029}.pdoc .nb{color:#008000}.pdoc .nc{color:#0000FF; font-weight:bold}.pdoc .no{color:#880000}.pdoc .nd{color:#AA22FF}.pdoc .ni{color:#999999; font-weight:bold}.pdoc .ne{color:#D2413A; font-weight:bold}.pdoc .nf{color:#0000FF}.pdoc .nl{color:#A0A000}.pdoc .nn{color:#0000FF; font-weight:bold}.pdoc .nt{color:#008000; font-weight:bold}.pdoc .nv{color:#19177C}.pdoc .ow{color:#AA22FF; font-weight:bold}.pdoc .w{color:#bbbbbb}.pdoc .mb{color:#666666}.pdoc .mf{color:#666666}.pdoc .mh{color:#666666}.pdoc .mi{color:#666666}.pdoc .mo{color:#666666}.pdoc .sa{color:#BA2121}.pdoc .sb{color:#BA2121}.pdoc .sc{color:#BA2121}.pdoc .dl{color:#BA2121}.pdoc .sd{color:#BA2121; font-style:italic}.pdoc .s2{color:#BA2121}.pdoc .se{color:#BB6622; font-weight:bold}.pdoc .sh{color:#BA2121}.pdoc .si{color:#BB6688; font-weight:bold}.pdoc .sx{color:#008000}.pdoc .sr{color:#BB6688}.pdoc .s1{color:#BA2121}.pdoc .ss{color:#19177C}.pdoc .bp{color:#008000}.pdoc .fm{color:#0000FF}.pdoc .vc{color:#19177C}.pdoc .vg{color:#19177C}.pdoc .vi{color:#19177C}.pdoc .vm{color:#19177C}.pdoc .il{color:#666666}</style>
<style>/*! pdoc */:root{--pdoc-background:#fff;}.pdoc{--text:#212529;--muted:#6c757d;--link:#3660a5;--link-hover:#1659c5;--code:#f7f7f7;--active:#fff598;--accent:#eee;--accent2:#c1c1c1;--nav-hover:rgba(255, 255, 255, 0.5);--name:#0066BB;--def:#008800;--annotation:#007020;}body{background-color:var(--pdoc-background);}html, body{width:100%;height:100%;}@media (max-width:769px){#navtoggle{cursor:pointer;position:absolute;width:50px;height:40px;top:1rem;right:1rem;border-color:var(--text);color:var(--text);display:flex;opacity:0.8;}#navtoggle:hover{opacity:1;}#togglestate + div{display:none;}#togglestate:checked + div{display:inherit;}main, header{padding:2rem 3vw;}.git-button{display:none !important;}nav input[type="search"]:valid ~ *{display:none !important;}}@media (min-width:770px){:root{--sidebar-width:clamp(12.5rem, 28vw, 22rem);}nav{position:fixed;overflow:auto;height:100vh;width:var(--sidebar-width);}main, header{padding:3rem 2rem 3rem calc(var(--sidebar-width) + 3rem);width:calc(54rem + var(--sidebar-width));max-width:100%;}#navtoggle{display:none;}}#togglestate{display:none;}nav.pdoc{--pad:1.75rem;--indent:1.5rem;background-color:var(--accent);border-right:1px solid var(--accent2);box-shadow:0 0 20px rgba(50, 50, 50, .2) inset;padding:0 0 0 var(--pad);overflow-wrap:anywhere;scrollbar-width:thin; scrollbar-color:var(--accent2) transparent }nav.pdoc::-webkit-scrollbar{width:.4rem; }nav.pdoc::-webkit-scrollbar-thumb{background-color:var(--accent2); }nav.pdoc > div{padding:var(--pad) 0;}nav.pdoc .module-list-button{display:inline-flex;align-items:center;color:var(--text);border-color:var(--muted);margin-bottom:1rem;}nav.pdoc .module-list-button:hover{border-color:var(--text);}nav.pdoc input[type=search]{display:block;outline-offset:0;width:calc(100% - var(--pad));}nav.pdoc .logo{max-width:calc(100% - var(--pad));max-height:35vh;display:block;margin:0 auto 1rem;transform:translate(calc(-.5 * var(--pad)), 0);}nav.pdoc ul{list-style:none;padding-left:0;}nav.pdoc li{display:block;margin:0;padding:.2rem 0 .2rem var(--indent);transition:all 100ms;}nav.pdoc > div > ul > li{padding-left:0;}nav.pdoc li:hover{background-color:var(--nav-hover);}nav.pdoc a, nav.pdoc a:hover{color:var(--text);}nav.pdoc a{display:block;}nav.pdoc > h2:first-of-type{margin-top:1.5rem;}nav.pdoc .class:before{content:"class ";color:var(--muted);}nav.pdoc .function:after{content:"()";color:var(--muted);}nav.pdoc footer:before{content:"";display:block;width:calc(100% - var(--pad));border-top:solid var(--accent2) 1px;margin-top:1.5rem;padding-top:.5rem;}nav.pdoc footer{font-size:small;}html, main{scroll-behavior:smooth;}.pdoc{color:var(--text);box-sizing:border-box;line-height:1.5;background:none;}.pdoc .pdoc-button{display:inline-block;border:solid black 1px;border-radius:2px;font-size:.75rem;padding:calc(0.5em - 1px) 1em;transition:100ms all;}.pdoc .visually-hidden{position:absolute !important;width:1px !important;height:1px !important;padding:0 !important;margin:-1px !important;overflow:hidden !important;clip:rect(0, 0, 0, 0) !important;white-space:nowrap !important;border:0 !important;}.pdoc h1, .pdoc h2, .pdoc h3{font-weight:300;margin:.3em 0;padding:.2em 0;}.pdoc a{text-decoration:none;color:var(--link);}.pdoc a:hover{color:var(--link-hover);}.pdoc blockquote{margin-left:2rem;}.pdoc pre{background-color:var(--code);border-top:1px solid var(--accent2);border-bottom:1px solid var(--accent2);margin-bottom:1em;padding:.5rem 0 .5rem .5rem;overflow-x:auto;}.pdoc code{color:var(--text);padding:.2em .4em;margin:0;font-size:85%;background-color:var(--code);border-radius:6px;}.pdoc a > code{color:inherit;}.pdoc pre > code{display:inline-block;font-size:inherit;background:none;border:none;padding:0;}.pdoc .modulename{margin-top:0;font-weight:bold;}.pdoc .modulename a{color:var(--link);transition:100ms all;}.pdoc .git-button{float:right;border:solid var(--link) 1px;}.pdoc .git-button:hover{background-color:var(--link);color:var(--pdoc-background);}.pdoc details{--shift:-40px;text-align:right;margin-top:var(--shift);margin-bottom:calc(0px - var(--shift));clear:both;filter:opacity(1);}.pdoc details:not([open]){height:0;overflow:visible;}.pdoc details > summary{font-size:.75rem;cursor:pointer;color:var(--muted);border-width:0;padding:0 .7em;display:inline-block;display:inline list-item;user-select:none;}.pdoc details > summary:focus{outline:0;}.pdoc details > div{margin-top:calc(0px - var(--shift) / 2);text-align:left;}.pdoc .docstring{margin-bottom:1.5rem;}.pdoc > section:first-of-type > .docstring{margin-bottom:3rem;}.pdoc .docstring pre{margin-left:1em;margin-right:1em;}.pdoc h1:target,.pdoc h2:target,.pdoc h3:target,.pdoc h4:target,.pdoc h5:target,.pdoc h6:target{background-color:var(--active);box-shadow:-1rem 0 0 0 var(--active);}.pdoc div:target > .attr,.pdoc section:target > .attr,.pdoc dd:target > a{background-color:var(--active);}.pdoc .attr:hover{filter:contrast(0.95);}.pdoc .headerlink{position:absolute;width:0;margin-left:-1.5rem;line-height:1.4rem;font-size:1.5rem;font-weight:normal;transition:all 100ms ease-in-out;opacity:0;}.pdoc .attr > .headerlink{margin-left:-2.5rem;}.pdoc *:hover > .headerlink,.pdoc *:target > .attr > .headerlink{opacity:1;}.pdoc .attr{display:block;color:var(--text);margin:1rem 0 .5rem;padding:.4rem 5rem .4rem 1rem;background-color:var(--accent);}.pdoc .classattr{margin-left:2rem;}.pdoc .name{color:var(--name);font-weight:bold;}.pdoc .def{color:var(--def);font-weight:bold;}.pdoc .signature{white-space:pre-wrap;}.pdoc .annotation{color:var(--annotation);}.pdoc .inherited{margin-left:2rem;}.pdoc .inherited dt{font-weight:700;}.pdoc .inherited dt, .pdoc .inherited dd{display:inline;margin-left:0;margin-bottom:.5rem;}.pdoc .inherited dd:not(:last-child):after{content:", ";}.pdoc .inherited .class:before{content:"class ";}.pdoc .inherited .function a:after{content:"()";}.pdoc .search-result .docstring{overflow:auto;max-height:25vh;}.pdoc .search-result.focused > .attr{background-color:var(--active);}.pdoc .attribution{margin-top:2rem;display:block;opacity:0.5;transition:all 200ms;filter:grayscale(100%);}.pdoc .attribution:hover{opacity:1;filter:grayscale(0%);}.pdoc .attribution img{margin-left:5px;height:35px;vertical-align:middle;width:70px;transition:all 200ms;}</style>
</head>
<body>        <nav class="pdoc">
            <label id="navtoggle" for="togglestate" class="pdoc-button"><svg xmlns='http://www.w3.org/2000/svg' viewBox='0 0 30 30'><path stroke-linecap='round' stroke="currentColor" stroke-miterlimit='10' stroke-width='2' d='M4 7h22M4 15h22M4 23h22'/></svg></label>
            <input id="togglestate" type="checkbox">
            <div>
                        <a class="pdoc-button module-list-button" href="index.html">
<svg xmlns="http://www.w3.org/2000/svg" width="16" height="16" fill="currentColor" class="bi bi-box-arrow-in-left" viewBox="0 0 16 16">
  <path fill-rule="evenodd" d="M10 3.5a.5.5 0 0 0-.5-.5h-8a.5.5 0 0 0-.5.5v9a.5.5 0 0 0 .5.5h8a.5.5 0 0 0 .5-.5v-2a.5.5 0 0 1 1 0v2A1.5 1.5 0 0 1 9.5 14h-8A1.5 1.5 0 0 1 0 12.5v-9A1.5 1.5 0 0 1 1.5 2h8A1.5 1.5 0 0 1 11 3.5v2a.5.5 0 0 1-1 0v-2z"/>
  <path fill-rule="evenodd" d="M4.146 8.354a.5.5 0 0 1 0-.708l3-3a.5.5 0 1 1 .708.708L5.707 7.5H14.5a.5.5 0 0 1 0 1H5.707l2.147 2.146a.5.5 0 0 1-.708.708l-3-3z"/>
</svg>                            &nbsp;
                            Module Index
                        </a>


                        <input type="search" placeholder="Search..." role="searchbox" aria-label="search"
                               pattern=".+" required>

                    <h2>Contents</h2>
                    <ul>
  <li><a href="#installation">Installation</a></li>
  <li><a href="#introduction">Introduction</a></li>
  <li><a href="#models">Models</a>
  <ul>
    <li><a href="#base-model">Base Model</a></li>
    <li><a href="#bargaining-power-model">Bargaining Power Model</a></li>
    <li><a href="#unobservable-choices-model">Unobservable Choices Model</a></li>
    <li><a href="#acquisition-model">Acquisition Model</a></li>
    <li><a href="#alternative-formulations-of-the-acquisition-game">Alternative formulations of the acquisition game</a></li>
  </ul></li>
  <li><a href="#basic-usage">Basic usage</a></li>
  <li><a href="#dependencies">Dependencies</a></li>
  <li><a href="#documentation">Documentation</a>
  <ul>
    <li><a href="#build-documentation">Build Documentation</a></li>
    <li><a href="#additional-notes">Additional Notes</a></li>
  </ul></li>
</ul>


                    <h2>Submodules</h2>
                    <ul>
                            <li><a href="Shelegia_Motta_2021/IModel.html">Shelegia_Motta_2021.IModel</a></li>
                            <li><a href="Shelegia_Motta_2021/Models.html">Shelegia_Motta_2021.Models</a></li>
                    </ul>

                    <h2>API Documentation</h2>
                        <ul class="memberlist">
            <li>
                    <a class="function" href="#docs">docs</a>
            </li>
    </ul>



                    <a class="attribution" title="pdoc: Python API documentation generator" href="https://pdoc.dev">
                        built with <span class="visually-hidden">pdoc</span><img
                            alt="pdoc logo"
                            src="data:image/svg+xml,%3Csvg%20xmlns%3D%22http%3A//www.w3.org/2000/svg%22%20role%3D%22img%22%20aria-label%3D%22pdoc%20logo%22%20width%3D%22300%22%20height%3D%22150%22%20viewBox%3D%22-1%200%2060%2030%22%3E%3Ctitle%3Epdoc%3C/title%3E%3Cpath%20d%3D%22M29.621%2021.293c-.011-.273-.214-.475-.511-.481a.5.5%200%200%200-.489.503l-.044%201.393c-.097.551-.695%201.215-1.566%201.704-.577.428-1.306.486-2.193.182-1.426-.617-2.467-1.654-3.304-2.487l-.173-.172a3.43%203.43%200%200%200-.365-.306.49.49%200%200%200-.286-.196c-1.718-1.06-4.931-1.47-7.353.191l-.219.15c-1.707%201.187-3.413%202.131-4.328%201.03-.02-.027-.49-.685-.141-1.763.233-.721.546-2.408.772-4.076.042-.09.067-.187.046-.288.166-1.347.277-2.625.241-3.351%201.378-1.008%202.271-2.586%202.271-4.362%200-.976-.272-1.935-.788-2.774-.057-.094-.122-.18-.184-.268.033-.167.052-.339.052-.516%200-1.477-1.202-2.679-2.679-2.679-.791%200-1.496.352-1.987.9a6.3%206.3%200%200%200-1.001.029c-.492-.564-1.207-.929-2.012-.929-1.477%200-2.679%201.202-2.679%202.679A2.65%202.65%200%200%200%20.97%206.554c-.383.747-.595%201.572-.595%202.41%200%202.311%201.507%204.29%203.635%205.107-.037.699-.147%202.27-.423%203.294l-.137.461c-.622%202.042-2.515%208.257%201.727%2010.643%201.614.908%203.06%201.248%204.317%201.248%202.665%200%204.492-1.524%205.322-2.401%201.476-1.559%202.886-1.854%206.491.82%201.877%201.393%203.514%201.753%204.861%201.068%202.223-1.713%202.811-3.867%203.399-6.374.077-.846.056-1.469.054-1.537zm-4.835%204.313c-.054.305-.156.586-.242.629-.034-.007-.131-.022-.307-.157-.145-.111-.314-.478-.456-.908.221.121.432.25.675.355.115.039.219.051.33.081zm-2.251-1.238c-.05.33-.158.648-.252.694-.022.001-.125-.018-.307-.157-.217-.166-.488-.906-.639-1.573.358.344.754.693%201.198%201.036zm-3.887-2.337c-.006-.116-.018-.231-.041-.342.635.145%201.189.368%201.599.625.097.231.166.481.174.642-.03.049-.055.101-.067.158-.046.013-.128.026-.298.004-.278-.037-.901-.57-1.367-1.087zm-1.127-.497c.116.306.176.625.12.71-.019.014-.117.045-.345.016-.206-.027-.604-.332-.986-.695.41-.051.816-.056%201.211-.031zm-4.535%201.535c.209.22.379.47.358.598-.006.041-.088.138-.351.234-.144.055-.539-.063-.979-.259a11.66%2011.66%200%200%200%20.972-.573zm.983-.664c.359-.237.738-.418%201.126-.554.25.237.479.548.457.694-.006.042-.087.138-.351.235-.174.064-.694-.105-1.232-.375zm-3.381%201.794c-.022.145-.061.29-.149.401-.133.166-.358.248-.69.251h-.002c-.133%200-.306-.26-.45-.621.417.091.854.07%201.291-.031zm-2.066-8.077a4.78%204.78%200%200%201-.775-.584c.172-.115.505-.254.88-.378l-.105.962zm-.331%202.302a10.32%2010.32%200%200%201-.828-.502c.202-.143.576-.328.984-.49l-.156.992zm-.45%202.157l-.701-.403c.214-.115.536-.249.891-.376a11.57%2011.57%200%200%201-.19.779zm-.181%201.716c.064.398.194.702.298.893-.194-.051-.435-.162-.736-.398.061-.119.224-.3.438-.495zM8.87%204.141c0%20.152-.123.276-.276.276s-.275-.124-.275-.276.123-.276.276-.276.275.124.275.276zm-.735-.389a1.15%201.15%200%200%200-.314.783%201.16%201.16%200%200%200%201.162%201.162c.457%200%20.842-.27%201.032-.653.026.117.042.238.042.362a1.68%201.68%200%200%201-1.679%201.679%201.68%201.68%200%200%201-1.679-1.679c0-.843.626-1.535%201.436-1.654zM5.059%205.406A1.68%201.68%200%200%201%203.38%207.085a1.68%201.68%200%200%201-1.679-1.679c0-.037.009-.072.011-.109.21.3.541.508.935.508a1.16%201.16%200%200%200%201.162-1.162%201.14%201.14%200%200%200-.474-.912c.015%200%20.03-.005.045-.005.926.001%201.679.754%201.679%201.68zM3.198%204.141c0%20.152-.123.276-.276.276s-.275-.124-.275-.276.123-.276.276-.276.275.124.275.276zM1.375%208.964c0-.52.103-1.035.288-1.52.466.394%201.06.64%201.717.64%201.144%200%202.116-.725%202.499-1.738.383%201.012%201.355%201.738%202.499%201.738.867%200%201.631-.421%202.121-1.062.307.605.478%201.267.478%201.942%200%202.486-2.153%204.51-4.801%204.51s-4.801-2.023-4.801-4.51zm24.342%2019.349c-.985.498-2.267.168-3.813-.979-3.073-2.281-5.453-3.199-7.813-.705-1.315%201.391-4.163%203.365-8.423.97-3.174-1.786-2.239-6.266-1.261-9.479l.146-.492c.276-1.02.395-2.457.444-3.268a6.11%206.11%200%200%200%201.18.115%206.01%206.01%200%200%200%202.536-.562l-.006.175c-.802.215-1.848.612-2.021%201.25-.079.295.021.601.274.837.219.203.415.364.598.501-.667.304-1.243.698-1.311%201.179-.02.144-.022.507.393.787.213.144.395.26.564.365-1.285.521-1.361.96-1.381%201.126-.018.142-.011.496.427.746l.854.489c-.473.389-.971.914-.999%201.429-.018.278.095.532.316.713.675.556%201.231.721%201.653.721.059%200%20.104-.014.158-.02.207.707.641%201.64%201.513%201.64h.013c.8-.008%201.236-.345%201.462-.626.173-.216.268-.457.325-.692.424.195.93.374%201.372.374.151%200%20.294-.021.423-.068.732-.27.944-.704.993-1.021.009-.061.003-.119.002-.179.266.086.538.147.789.147.15%200%20.294-.021.423-.069.542-.2.797-.489.914-.754.237.147.478.258.704.288.106.014.205.021.296.021.356%200%20.595-.101.767-.229.438.435%201.094.992%201.656%201.067.106.014.205.021.296.021a1.56%201.56%200%200%200%20.323-.035c.17.575.453%201.289.866%201.605.358.273.665.362.914.362a.99.99%200%200%200%20.421-.093%201.03%201.03%200%200%200%20.245-.164c.168.428.39.846.68%201.068.358.273.665.362.913.362a.99.99%200%200%200%20.421-.093c.317-.148.512-.448.639-.762.251.157.495.257.726.257.127%200%20.25-.024.37-.071.427-.17.706-.617.841-1.314.022-.015.047-.022.068-.038.067-.051.133-.104.196-.159-.443%201.486-1.107%202.761-2.086%203.257zM8.66%209.925a.5.5%200%201%200-1%200c0%20.653-.818%201.205-1.787%201.205s-1.787-.552-1.787-1.205a.5.5%200%201%200-1%200c0%201.216%201.25%202.205%202.787%202.205s2.787-.989%202.787-2.205zm4.4%2015.965l-.208.097c-2.661%201.258-4.708%201.436-6.086.527-1.542-1.017-1.88-3.19-1.844-4.198a.4.4%200%200%200-.385-.414c-.242-.029-.406.164-.414.385-.046%201.249.367%203.686%202.202%204.896.708.467%201.547.7%202.51.7%201.248%200%202.706-.392%204.362-1.174l.185-.086a.4.4%200%200%200%20.205-.527c-.089-.204-.326-.291-.527-.206zM9.547%202.292c.093.077.205.114.317.114a.5.5%200%200%200%20.318-.886L8.817.397a.5.5%200%200%200-.703.068.5.5%200%200%200%20.069.703l1.364%201.124zm-7.661-.065c.086%200%20.173-.022.253-.068l1.523-.893a.5.5%200%200%200-.506-.863l-1.523.892a.5.5%200%200%200-.179.685c.094.158.261.247.432.247z%22%20transform%3D%22matrix%28-1%200%200%201%2058%200%29%22%20fill%3D%22%233bb300%22/%3E%3Cpath%20d%3D%22M.3%2021.86V10.18q0-.46.02-.68.04-.22.18-.5.28-.54%201.34-.54%201.06%200%201.42.28.38.26.44.78.76-1.04%202.38-1.04%201.64%200%203.1%201.54%201.46%201.54%201.46%203.58%200%202.04-1.46%203.58-1.44%201.54-3.08%201.54-1.64%200-2.38-.92v4.04q0%20.46-.04.68-.02.22-.18.5-.14.3-.5.42-.36.12-.98.12-.62%200-1-.12-.36-.12-.52-.4-.14-.28-.18-.5-.02-.22-.02-.68zm3.96-9.42q-.46.54-.46%201.18%200%20.64.46%201.18.48.52%201.2.52.74%200%201.24-.52.52-.52.52-1.18%200-.66-.48-1.18-.48-.54-1.26-.54-.76%200-1.22.54zm14.741-8.36q.16-.3.54-.42.38-.12%201-.12.64%200%201.02.12.38.12.52.42.16.3.18.54.04.22.04.68v11.94q0%20.46-.04.7-.02.22-.18.5-.3.54-1.7.54-1.38%200-1.54-.98-.84.96-2.34.96-1.8%200-3.28-1.56-1.48-1.58-1.48-3.66%200-2.1%201.48-3.68%201.5-1.58%203.28-1.58%201.48%200%202.3%201v-4.2q0-.46.02-.68.04-.24.18-.52zm-3.24%2010.86q.52.54%201.26.54.74%200%201.22-.54.5-.54.5-1.18%200-.66-.48-1.22-.46-.56-1.26-.56-.8%200-1.28.56-.48.54-.48%201.2%200%20.66.52%201.2zm7.833-1.2q0-2.4%201.68-3.96%201.68-1.56%203.84-1.56%202.16%200%203.82%201.56%201.66%201.54%201.66%203.94%200%201.66-.86%202.96-.86%201.28-2.1%201.9-1.22.6-2.54.6-1.32%200-2.56-.64-1.24-.66-2.1-1.92-.84-1.28-.84-2.88zm4.18%201.44q.64.48%201.3.48.66%200%201.32-.5.66-.5.66-1.48%200-.98-.62-1.46-.62-.48-1.34-.48-.72%200-1.34.5-.62.5-.62%201.48%200%20.96.64%201.46zm11.412-1.44q0%20.84.56%201.32.56.46%201.18.46.64%200%201.18-.36.56-.38.9-.38.6%200%201.46%201.06.46.58.46%201.04%200%20.76-1.1%201.42-1.14.8-2.8.8-1.86%200-3.58-1.34-.82-.64-1.34-1.7-.52-1.08-.52-2.36%200-1.3.52-2.34.52-1.06%201.34-1.7%201.66-1.32%203.54-1.32.76%200%201.48.22.72.2%201.06.4l.32.2q.36.24.56.38.52.4.52.92%200%20.5-.42%201.14-.72%201.1-1.38%201.1-.38%200-1.08-.44-.36-.34-1.04-.34-.66%200-1.24.48-.58.48-.58%201.34z%22%20fill%3D%22green%22/%3E%3C/svg%3E"/>
                    </a>
            </div>
        </nav>
    <main class="pdoc">
            <section>
                    <h1 class="modulename">
Shelegia_Motta_2021    </h1>

                        <div class="docstring"><p>This package implements the models of <a href="">Shelegia and Motta (2021)</a>.</p>

<p><img src="https://img.shields.io/github/license/manuelbieri/shelegia_motta_2021" alt="GitHub" />
<img src="https://img.shields.io/pypi/pyversions/Shelegia-Motta-2021" alt="PyPI - Python Version" />
<img src="https://img.shields.io/github/repo-size/manuelbieri/shelegia_motta_2021" alt="GitHub repo size" />
<img src="https://img.shields.io/github/last-commit/manuelbieri/shelegia_motta_2021" alt="GitHub last commit" />
<img src="https://github.com/manuelbieri/shelegia_motta_2021/actions/workflows/ci.yml/badge.svg" alt="CI" />
<img src="https://github.com/manuelbieri/shelegia_motta_2021/actions/workflows/codeql-analysis.yml/badge.svg" alt="CodeQL" />
<img src="https://github.com/manuelbieri/shelegia_motta_2021/actions/workflows/ossar-analysis.yml/badge.svg" alt="OSSAR" />
<img src="https://img.shields.io/github/release-date/manuelbieri/shelegia_motta_2021" alt="GitHub Release Date" />
<img src="https://github.com/manuelbieri/shelegia_motta_2021/actions/workflows/pypi.yml/badge.svg" alt="PyPi" />
<img src="https://img.shields.io/pypi/v/Shelegia-Motta-2021" alt="PyPI" />
<img src="https://img.shields.io/pypi/status/Shelegia-Motta-2021" alt="PyPI - Status" />
<img src="https://img.shields.io/github/deployments/manuelbieri/shelegia_motta_2021/github-pages?label=Documentation" alt="GitHub deployments" /></p>

<h3 id="installation">Installation</h3>

<p>Installation over <a href="https://pypi.org/project/Shelegia-Motta-2021/">PyPI</a>:</p>

<pre><code>pip install Shelegia-Motta-2021
</code></pre>

<<<<<<< HEAD
<p>Or installation over <a href="https://github.com/manuelbieri/shelegia_motta_2021">GitHub</a>:</p>

<pre><code>pip install git+https://github.com/manuelbieri/shelegia_motta_2021.git
=======
<p>Or fork the repository on <a href="https://github.com/manuelbieri/shelegia_motta_2021">GitHub</a>:</p>

<pre><code>git fork https://github.com/manuelbieri/shelegia_motta_2021.git
>>>>>>> 1f1ed974
</code></pre>

<h3 id="introduction">Introduction</h3>

<p>The theory of the “kill zone” has become an increasingly prominent cause for concern among economists in recent times, especially with the rise of digital companies that have become monopolists in their sectors internationally. Companies like Facebook are continuously acquiring start-ups that may have a chance of competing with them in some way in the future. The sheer size and dominance of these companies combined with their aggression regarding the acquisition of competitors makes entering these markets as a direct competitor very unattractive at first glance. However, this issue is not as one sided as that. This paper aims to rationalize the well-known “kill zone” argument by providing a simple model that explores how and when an incumbent ﬁrm may induce an entrant to choose a “non-aggressive” innovation path and enter with the goal of being acquired.</p>

<p>The different models revealed that platform-owning incumbents react in diametrically opposing fashion to an entrant’s plans to develop a substitute to their platform and a complement. When a larger firm is dominating a certain sector and new firms are trying to enter this market, these firms may feel a hesitation to produce a direct competitor to the products of the incumbent and they will veer more towards producing a compliment as the prospect of the incumbent copying or acquiring the entrant looms. This is the reason a “kill zone” may emerge. Interestingly, the possibility of an acquisition by the incumbent does not worsen the “kill zone” effect. In fact, it may even induce the entrant to develop a product that rivals the incumbent in the hope of being acquired as this can generate massive profits for the smaller entrant. Meanwhile, a two – sided market will not alter the “kill zone” significantly compared to the basic model. Only simultaneous choices of both parties will avoid the existence of a “kill zone” since the choice of the entrant cannot prevent the incumbent to copy the entrant.</p>

<p>Since all models implement the <a href="Shelegia_Motta_2021/IModel.html#IModel">Shelegia_Motta_2021.IModel.IModel</a> - Interface, therefore all models provide the same functionality (public methods), even though the results may change substantially.</p>

<p>For all models add the following import statement:</p>

<pre><code>import <a href="Shelegia_Motta_2021/Models.html">Shelegia_Motta_2021.Models</a>
</code></pre>

<h3 id="models">Models</h3>

<h4 id="base-model">Base Model</h4>

<p>The base model of the project consists of two players: The incumbent, which sells the primary product,
and a start-up otherwise known as the entrant which sells a complementary product to the incumbent.
One way to visualize a real-world application of this model would be to think of the entrant as a product or service
that can be accessed through the platform of the incumbent, like a plug in that can be accessed through Google or a game on Facebook.
The aim of this model is to monitor the choice that the entrant has between developing a substitute to or
another compliment to the incumbent. The second aim is to observe the choice of the incumbent of whether
to copy the original complementary product of the entrant by creating a perfect substitute or not.
Seeing as the entrant may not have enough assets to fund a second product, the incumbent copying its first product
would inhibit the entrant’s ability to fund its projects. This report will illustrate how the incumbent has a strategic incentive to copy
the entrant if it is planning to compete and that it would refrain from copying if the entrant plans to develop a compliment.
The subsequent models included in this report will introduce additional factors but will all be based on the basic model.</p>

<p>The equilibrium path arguably supports the “kill zone” argument: due to the risk of an exclusionary strategy by the incumbent,
a potential entrant may prefer to avoid a market trajectory which would lead it to compete with the core product of a dominant incumbent
and would choose to develop another complementary product instead.</p>

<pre><code>base_model = <a href="Shelegia_Motta_2021/Models.html#BaseModel">Shelegia_Motta_2021.Models.BaseModel()</a>
</code></pre>

<h4 id="bargaining-power-model">Bargaining Power Model</h4>

<p>Besides the parameters used in the paper (and in the BaseModel), this class will introduce the parameter $\beta$ in the models, called
the bargaining power of the incumbent. $\beta$ describes how much of the profits from the complementary product of the entrant will go to the incumbent
In the paper the default value $\beta=0.5$ is used to derive the results, which indicate an equal share of the profits.</p>

<pre><code>bargaining_power_model = <a href="Shelegia_Motta_2021/Models.html#BargainingPowerModel">Shelegia_Motta_2021.Models.BargainingPowerModel()</a>
</code></pre>

<h4 id="unobservable-choices-model">Unobservable Choices Model</h4>

<p>This model indicates that if the incumbent were not able to observe the entrant at the moment of choosing,
the “kill zone” effect whereby the entrant stays away from the substitute in order to avoid being copied would not take place.
Intuitively, in the game as we studied it so far, the only reason why the entrant is choosing a trajectory leading to another complement
is that it anticipates that if it chose one leading to a substitute, the incumbent would copy, making it an inefficient strategy
for entering the market. However, if the incumbent cannot observe the entrant’s choice of strategy, the entrant could not hope to strategically affect the decision
of the incumbent. This would lead to the entrant having a host of new opportunities when entering the market makes the entrant competing with a large company much more attractive.</p>

<p>Although there may be situations where the entrant could commit to some actions (product design or marketing choices)
which signals that it will not become a rival, and it would have all the incentive to commit to do so,
then the game would be like the sequential moves game analyzed in the basic model.
Otherwise, the entrant will never choose a complement just to avoid copying, and it will enter the “kill zone”.</p>

<pre><code>unobservable_model = <a href="Shelegia_Motta_2021/Models.html#UnobservableModel">Shelegia_Motta_2021.Models.UnobservableModel()</a>
</code></pre>

<h4 id="acquisition-model">Acquisition Model</h4>

<p>In order to explore how acquisitions may modify the entrant’s and the incumbent’s strategic choices, we extend the base model
in order to allow an acquisition to take place after the incumbent commits to copying the entrant’s original complementary product
(between t=1 and t=2, see demo.ipynb "Timing of the game"). We assume that the incumbent and the entrant share the gains (if any) attained from the acquisition equally.</p>

<p>The “kill zone” still appears as a possible equilibrium outcome, however for a more reduced region of the parameter space.
The prospect of getting some acquisition gains does tend to increase the profits gained from developing a substitute to the primary product,
and this explains why part of the “kill zone” region where a complement was chosen without the acquisition, the entrant will now choose a substitute instead.</p>

<pre><code>acquisition_model = <a href="Shelegia_Motta_2021/Models.html#AcquisitionModel">Shelegia_Motta_2021.Models.AcquisitionModel()</a>
</code></pre>

<h4 id="alternative-formulations-of-the-acquisition-game">Alternative formulations of the acquisition game</h4>

<p>An alternative formulation could be introduced in order to allow acquisitions to take place before the copying decision by the incumbent. The results are qualitatively like the results of the model which had the acquisition after the copying decision. In this alternative formulation of the game, copying would never occur along the equilibrium path. Indeed, there would be an additional source of gains from acquisition consisting of avoiding the fixed cost of copying.</p>

<h3 id="basic-usage">Basic usage</h3>

<pre><code># every model type can be plugged in without changing the following code.
# initialize model with custom parameters
model: <a href="Shelegia_Motta_2021/IModel.html#IModel">Shelegia_Motta_2021.IModel.IModel</a> = <a href="Shelegia_Motta_2021/Models.html#BaseModel">Shelegia_Motta_2021.Models.BaseModel()</a>

# print string representation of the model
print(model)

# plot the payoffs for different market configurations for all stakeholders
model.plot_payoffs()

# plot the best answers of the incumbent to the choice of the entrant
model.plot_incumbent_best_answers()

# plot the equilibrium path
model.plot_equilibrium()

# not necessary when working with jupyter notebooks
plt.show()
</code></pre>

<h3 id="dependencies">Dependencies</h3>

<table>
<thead>
<tr>
  <th style="text-align:left;">Package &emsp;</th>
  <th style="text-align:left;">Version &emsp;</th>
  <th style="text-align:left;">Annotation &emsp;</th>
</tr>
</thead>
<tbody>
<tr>
  <td style="text-align:left;">matplotlib</td>
  <td style="text-align:left;">3.4.3</td>
  <td style="text-align:left;">Always needed (includes numpy)</td>
</tr>
<tr>
  <td style="text-align:left;">jupyter</td>
  <td style="text-align:left;">1.0.0</td>
  <td style="text-align:left;">Just for the demonstration in demo.ipynb</td>
</tr>
<tr>
  <td style="text-align:left;">IPython</td>
  <td style="text-align:left;">7.29.0</td>
  <td style="text-align:left;">Just for the demonstration in demo.ipynb</td>
</tr>
<tr>
  <td style="text-align:left;">pdoc</td>
  <td style="text-align:left;">8.0.1</td>
  <td style="text-align:left;">Only to generate the documentation from scratch</td>
</tr>
</tbody>
</table>

<p><br>
These packages include all the needed imports for the functionality of this package.</p>

<h3 id="documentation">Documentation</h3>

<p>For the latest version of the documentation open <a href="https://manuelbieri.github.io/shelegia_motta_2021/Shelegia_Motta_2021.html">manuelbieri.github.io/shelegia_motta_2021</a> in your browser or call:</p>

<pre><code>import Shelegia_Motta_2021

<a href="#docs">Shelegia_Motta_2021.docs()</a>
</code></pre>

<h4 id="build-documentation">Build Documentation</h4>

<p>Install the pdoc package:</p>

<pre><code>pip install pdoc
</code></pre>

<p>Generate api-documentation with the following command:</p>

<pre><code>pdoc -o ./docs Shelegia_Motta_2021 --docformat "numpy" --math
</code></pre>

<h4 id="additional-notes">Additional Notes</h4>

<p>For further information about the project (structure) and the code, see <a href="https://github.com/manuelbieri/shelegia_motta_2021/blob/master/resources/dev_notes.md">resources/dev_notes.md</a>.</p>
</div>

                        <details>
            <summary>View Source</summary>
            <div class="codehilite"><pre><span></span><span class="sd">&quot;&quot;&quot;</span>
<span class="sd">.. include:: ../README.md</span>
<span class="sd">&quot;&quot;&quot;</span>
<span class="n">__docformat__</span> <span class="o">=</span> <span class="s2">&quot;restructuredtext&quot;</span>

<span class="k">try</span><span class="p">:</span>
    <span class="kn">from</span> <span class="nn">Shelegia_Motta_2021.IModel</span> <span class="kn">import</span> <span class="n">IModel</span>
    <span class="kn">from</span> <span class="nn">Shelegia_Motta_2021.Models</span> <span class="kn">import</span> <span class="n">BaseModel</span><span class="p">,</span> <span class="n">BargainingPowerModel</span><span class="p">,</span> <span class="n">UnobservableModel</span><span class="p">,</span> <span class="n">AcquisitionModel</span>
<span class="k">except</span> <span class="ne">ModuleNotFoundError</span><span class="p">:</span>
    <span class="kn">from</span> <span class="nn">IModel</span> <span class="kn">import</span> <span class="n">IModel</span>
    <span class="kn">from</span> <span class="nn">Models</span> <span class="kn">import</span> <span class="n">BaseModel</span><span class="p">,</span> <span class="n">BargainingPowerModel</span><span class="p">,</span> <span class="n">UnobservableModel</span><span class="p">,</span> <span class="n">AcquisitionModel</span>


<span class="k">def</span> <span class="nf">docs</span><span class="p">()</span> <span class="o">-&gt;</span> <span class="kc">None</span><span class="p">:</span>
    <span class="sd">&quot;&quot;&quot;</span>
<span class="sd">    Opens the latest published version of the documentation of this package.</span>
<span class="sd">    &quot;&quot;&quot;</span>
    <span class="kn">import</span> <span class="nn">webbrowser</span>
    <span class="n">webbrowser</span><span class="o">.</span><span class="n">open</span><span class="p">(</span><span class="s1">&#39;https://manuelbieri.github.io/shelegia_motta_2021/Shelegia_Motta_2021.html&#39;</span><span class="p">)</span>
</pre></div>

        </details>

            </section>
                <section id="docs">
                            <div class="attr function"><a class="headerlink" href="#docs">#&nbsp;&nbsp</a>

        
            <span class="def">def</span>
            <span class="name">docs</span><span class="signature">() -&gt; None</span>:
    </div>

                <details>
            <summary>View Source</summary>
            <div class="codehilite"><pre><span></span><span class="k">def</span> <span class="nf">docs</span><span class="p">()</span> <span class="o">-&gt;</span> <span class="kc">None</span><span class="p">:</span>
    <span class="sd">&quot;&quot;&quot;</span>
<span class="sd">    Opens the latest published version of the documentation of this package.</span>
<span class="sd">    &quot;&quot;&quot;</span>
    <span class="kn">import</span> <span class="nn">webbrowser</span>
    <span class="n">webbrowser</span><span class="o">.</span><span class="n">open</span><span class="p">(</span><span class="s1">&#39;https://manuelbieri.github.io/shelegia_motta_2021/Shelegia_Motta_2021.html&#39;</span><span class="p">)</span>
</pre></div>

        </details>

            <div class="docstring"><p>Opens the latest published version of the documentation of this package.</p>
</div>


                </section>
    </main>
<script>
    function escapeHTML(html) {
        return document.createElement('div').appendChild(document.createTextNode(html)).parentNode.innerHTML;
    }

    const originalContent = document.querySelector("main.pdoc");
    let currentContent = originalContent;

    function setContent(innerHTML) {
        let elem;
        if (innerHTML) {
            elem = document.createElement("main");
            elem.classList.add("pdoc");
            elem.innerHTML = innerHTML;
        } else {
            elem = originalContent;
        }
        if (currentContent !== elem) {
            currentContent.replaceWith(elem);
            currentContent = elem;
        }
    }

    function getSearchTerm() {
        return (new URL(window.location)).searchParams.get("search");
    }

    const searchBox = document.querySelector(".pdoc input[type=search]");
    searchBox.addEventListener("input", function () {
        let url = new URL(window.location);
        if (searchBox.value.trim()) {
            url.hash = "";
            url.searchParams.set("search", searchBox.value);
        } else {
            url.searchParams.delete("search");
        }
        history.replaceState("", "", url.toString());
        onInput();
    });
    window.addEventListener("popstate", onInput);


    let search, searchErr;

    async function initialize() {
        try {
            search = await new Promise((resolve, reject) => {
                const script = document.createElement("script");
                script.type = "text/javascript";
                script.async = true;
                script.onload = () => resolve(window.pdocSearch);
                script.onerror = (e) => reject(e);
                script.src = "search.js";
                document.getElementsByTagName("head")[0].appendChild(script);
            });
        } catch (e) {
            console.error("Cannot fetch pdoc search index");
            searchErr = "Cannot fetch search index.";
        }
        onInput();

        document.querySelector("nav.pdoc").addEventListener("click", e => {
            if (e.target.hash) {
                searchBox.value = "";
                searchBox.dispatchEvent(new Event("input"));
            }
        });
    }

    function onInput() {
        setContent((() => {
            const term = getSearchTerm();
            if (!term) {
                return null
            }
            if (searchErr) {
                return `<h3>Error: ${searchErr}</h3>`
            }
            if (!search) {
                return "<h3>Searching...</h3>"
            }

            window.scrollTo({top: 0, left: 0, behavior: 'auto'});

            const results = search(term);

            let html;
            if (results.length === 0) {
                html = `No search results for '${escapeHTML(term)}'.`
            } else {
                html = `<h4>${results.length} search result${results.length > 1 ? "s" : ""} for '${escapeHTML(term)}'.</h4>`;
            }
            for (let result of results.slice(0, 10)) {
                let doc = result.doc;
                let url = `${doc.modulename.replaceAll(".", "/")}.html`;
                if (doc.qualname) {
                    url += `#${doc.qualname}`;
                }

                let heading;
                switch (result.doc.type) {
                    case "function":
                        heading = `<span class="def">${doc.funcdef}</span> <span class="name">${doc.fullname}</span><span class="signature">(${doc.parameters.join(", ")})</span>`;
                        break;
                    case "class":
                        heading = `<span class="def">class</span> <span class="name">${doc.fullname}</span>`;
                        break;
                    default:
                        heading = `<span class="name">${doc.fullname}</span>`;
                        break;
                }
                html += `
                        <section class="search-result">
                        <a href="${url}" class="attr ${doc.type}">${heading}</a>
                        <div class="docstring">${doc.doc}</div>
                        </section>
                    `;

            }
            return html;
        })());
    }

    if (getSearchTerm()) {
        initialize();
        searchBox.value = getSearchTerm();
        onInput();
    } else {
        searchBox.addEventListener("focus", initialize, {once: true});
    }

    searchBox.addEventListener("keydown", e => {
        if (["ArrowDown", "ArrowUp", "Enter"].includes(e.key)) {
            let focused = currentContent.querySelector(".search-result.focused");
            if (!focused) {
                currentContent.querySelector(".search-result").classList.add("focused");
            } else if (
                e.key === "ArrowDown"
                && focused.nextElementSibling
                && focused.nextElementSibling.classList.contains("search-result")
            ) {
                focused.classList.remove("focused");
                focused.nextElementSibling.classList.add("focused");
                focused.nextElementSibling.scrollIntoView({
                    behavior: "smooth",
                    block: "nearest",
                    inline: "nearest"
                });
            } else if (
                e.key === "ArrowUp"
                && focused.previousElementSibling
                && focused.previousElementSibling.classList.contains("search-result")
            ) {
                focused.classList.remove("focused");
                focused.previousElementSibling.classList.add("focused");
                focused.previousElementSibling.scrollIntoView({
                    behavior: "smooth",
                    block: "nearest",
                    inline: "nearest"
                });
            } else if (
                e.key === "Enter"
            ) {
                focused.querySelector("a").click();
            }
        }
    });
</script></body>
</html><|MERGE_RESOLUTION|>--- conflicted
+++ resolved
@@ -58,11 +58,13 @@
     <li><a href="#alternative-formulations-of-the-acquisition-game">Alternative formulations of the acquisition game</a></li>
   </ul></li>
   <li><a href="#basic-usage">Basic usage</a></li>
-  <li><a href="#dependencies">Dependencies</a></li>
+  <li><a href="#dependencies">Dependencies</a>
+  <ul>
+    <li><a href="#additional-notes">Additional Notes</a></li>
+  </ul></li>
   <li><a href="#documentation">Documentation</a>
   <ul>
     <li><a href="#build-documentation">Build Documentation</a></li>
-    <li><a href="#additional-notes">Additional Notes</a></li>
   </ul></li>
 </ul>
 
@@ -94,7 +96,7 @@
                     <h1 class="modulename">
 Shelegia_Motta_2021    </h1>
 
-                        <div class="docstring"><p>This package implements the models of <a href="">Shelegia and Motta (2021)</a>.</p>
+                        <div class="docstring"><p>This package implements the models of <a href="https://github.com/manuelbieri/shelegia_motta_2021/blob/f48f46ad2a37e3686189f17650d0923a88c1ae0d/Shelegia%20and%20Motta%20(2021).pdf">Shelegia and Motta (2021)</a>.</p>
 
 <p><img src="https://img.shields.io/github/license/manuelbieri/shelegia_motta_2021" alt="GitHub" />
 <img src="https://img.shields.io/pypi/pyversions/Shelegia-Motta-2021" alt="PyPI - Python Version" />
@@ -116,15 +118,9 @@
 <pre><code>pip install Shelegia-Motta-2021
 </code></pre>
 
-<<<<<<< HEAD
 <p>Or installation over <a href="https://github.com/manuelbieri/shelegia_motta_2021">GitHub</a>:</p>
 
 <pre><code>pip install git+https://github.com/manuelbieri/shelegia_motta_2021.git
-=======
-<p>Or fork the repository on <a href="https://github.com/manuelbieri/shelegia_motta_2021">GitHub</a>:</p>
-
-<pre><code>git fork https://github.com/manuelbieri/shelegia_motta_2021.git
->>>>>>> 1f1ed974
 </code></pre>
 
 <h3 id="introduction">Introduction</h3>
@@ -265,6 +261,10 @@
 <p><br>
 These packages include all the needed imports for the functionality of this package.</p>
 
+<h4 id="additional-notes">Additional Notes</h4>
+
+<p>For further information about the project (structure) and the code, see <a href="https://github.com/manuelbieri/shelegia_motta_2021/blob/master/resources/dev_notes.md">resources/dev_notes.md</a>.</p>
+
 <h3 id="documentation">Documentation</h3>
 
 <p>For the latest version of the documentation open <a href="https://manuelbieri.github.io/shelegia_motta_2021/Shelegia_Motta_2021.html">manuelbieri.github.io/shelegia_motta_2021</a> in your browser or call:</p>
@@ -285,10 +285,6 @@
 
 <pre><code>pdoc -o ./docs Shelegia_Motta_2021 --docformat "numpy" --math
 </code></pre>
-
-<h4 id="additional-notes">Additional Notes</h4>
-
-<p>For further information about the project (structure) and the code, see <a href="https://github.com/manuelbieri/shelegia_motta_2021/blob/master/resources/dev_notes.md">resources/dev_notes.md</a>.</p>
 </div>
 
                         <details>
